bootstrapfile: configs/bootstrappeers.txt # Path to the file with peers for bootstrapping
cachefile: nodes.cache # Path to cache file
canaryfile: configs/canary.txt # Path to file with peers for sanity checks
connecttimeout: 180s # Time for timeout when connecting
filenametimeformat: 02-01-06--15:04:05 # Naming format for output files
loglevel: debug # Level for logging
logtimeformat: "15:04:05" # Format of Log
lowerratelimit: 0.5 # Lower limit for raising the token bucket
maxbackofftime: 250 # Backoff time for connecting.
minrequest: 10 # Minimum numbers of connections at all times
numpreimages: 16777216 # Number of preimages
<<<<<<< HEAD
numworker: 1 # Number of Workers
outpath: /home/sebi/github-ipfs-crawler/ipfs-crawler/periodic_measurement/data/ # Output path of written output
=======
numworker: 5 # Number of Workers
outpath: output_data_crawls/ # Output path of written output
>>>>>>> e850e9fd
preimagepath: precomputed_hashes/preimages.csv.zst # Path to preimages
queuesize: 2000 # Size of the queue, also controls the
sanity: false # Bool for activating sanity checks
usecache: true # Bool for using a cache
writetofileflag: true # Bool for writing to files<|MERGE_RESOLUTION|>--- conflicted
+++ resolved
@@ -9,13 +9,8 @@
 maxbackofftime: 250 # Backoff time for connecting.
 minrequest: 10 # Minimum numbers of connections at all times
 numpreimages: 16777216 # Number of preimages
-<<<<<<< HEAD
-numworker: 1 # Number of Workers
-outpath: /home/sebi/github-ipfs-crawler/ipfs-crawler/periodic_measurement/data/ # Output path of written output
-=======
 numworker: 5 # Number of Workers
 outpath: output_data_crawls/ # Output path of written output
->>>>>>> e850e9fd
 preimagepath: precomputed_hashes/preimages.csv.zst # Path to preimages
 queuesize: 2000 # Size of the queue, also controls the
 sanity: false # Bool for activating sanity checks
